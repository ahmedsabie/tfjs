--- conflicted
+++ resolved
@@ -155,7 +155,6 @@
         JSON.stringify(window.records));
   });
 
-<<<<<<< HEAD
   // fit('depthwiseconv2d', async () => {
   //   const x = tf.randomNormal<tf.Rank.R4>([1, 128, 128, 1]);
   //   const w = tf.tensor4d(
@@ -190,12 +189,11 @@
 
   //   await time(() => tf.clipByValue(a, 0.1, 0.9));
   // });
-=======
-  it('prelu', async () => {
-    const x = tf.randomNormal([500]);
-    const a = tf.randomNormal([500]);
 
-    await time(() => tf.prelu(x, a), null, false, 50, 50);
-  });
->>>>>>> 0f249b35
+  // it('prelu', async () => {
+  //   const x = tf.randomNormal([500]);
+  //   const a = tf.randomNormal([500]);
+
+  //   await time(() => tf.prelu(x, a), null, false, 50, 50);
+  // });
 });