--- conflicted
+++ resolved
@@ -23,15 +23,10 @@
 // (And kerma will always load the chain augmentor files). But this gives us
 // flexibility to change in future.
 
-<<<<<<< HEAD
-const CHAINED_OPS =
-    ['square', 'broadcastTo', 'tile', 'oneHot', 'div', 'divNoNan'];
-=======
 const CHAINED_OPS = [
   'square', 'broadcastTo', 'tile', 'oneHot', 'div', 'divNoNan', 'transpose',
   'pad'
 ];
->>>>>>> a7a07387
 
 describeWithFlags('chained ops', ALL_ENVS, () => {
   it('all chained ops should exist on tensor ', async () => {
