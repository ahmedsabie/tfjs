/**
 * @license
 * Copyright 2018 Google LLC. All Rights Reserved.
 * Licensed under the Apache License, Version 2.0 (the "License");
 * you may not use this file except in compliance with the License.
 * You may obtain a copy of the License at
 *
 * http://www.apache.org/licenses/LICENSE-2.0
 *
 * Unless required by applicable law or agreed to in writing, software
 * distributed under the License is distributed on an "AS IS" BASIS,
 * WITHOUT WARRANTIES OR CONDITIONS OF ANY KIND, either express or implied.
 * See the License for the specific language governing permissions and
 * limitations under the License.
 * =============================================================================
 */

import {BackendTimingInfo, DataMover, KernelBackend} from './backends/backend';
import {Environment, setEnvironmentGlobal} from './environment';
import {getGlobalNamespace} from './global_util';
import {Add, Cast} from './kernel_names';
import {getGradient, getKernel, getKernelsForBackend, GradFunc, NamedAttrMap, TensorInfo} from './kernel_registry';
import {KernelProfile, Profiler} from './profiler';
import {backpropagateGradients, getFilteredNodesXToY, TapeNode} from './tape';
import {DataId, setTensorTracker, Tensor, TensorTracker, Variable} from './tensor';
import {GradSaveFunc, NamedTensorMap, NamedVariableMap, TensorContainer} from './tensor_types';
import {getTensorsInContainer} from './tensor_util';
import {BackendValues, DataType, DataValues} from './types';
import * as util from './util';
import {bytesFromStringArray, makeOnesTypedArray, now, sizeFromShape} from './util';

/**
 * A function that computes an output. The save function is for saving tensors
 * computed in the forward pass, that we need in the backward pass.
 */
export type ForwardFunc<T> = (backend: KernelBackend, save?: GradSaveFunc) => T;

/**
 * @docalias (a: Tensor, b: Tensor,..., save?: Function) => {
 *   value: Tensor,
 *   gradFunc: (dy: Tensor, saved?: NamedTensorMap) => Tensor | Tensor[]
 * }
 */
export type CustomGradientFunc<T extends Tensor> =
    (...inputs: Array<Tensor|GradSaveFunc>) => {
      value: T;
      gradFunc: (dy: T, saved: Tensor[]) => Tensor | Tensor[];
    };

export type MemoryInfo = {
  numTensors: number; numDataBuffers: number; numBytes: number;
  unreliable?: boolean; reasons: string[];
};

type KernelInfo = {
  name: string; bytesAdded: number; totalBytesSnapshot: number;
  tensorsAdded: number;
  totalTensorsSnapshot: number;
  inputShapes: number[][];
  outputShapes: number[][];
  kernelTimeMs: number | {error: string} | Promise<number|{error: string}>;
  extraInfo: string | Promise<string>;
};

export type ProfileInfo = {
  newBytes: number; newTensors: number; peakBytes: number;
  kernels: KernelInfo[];
  result: TensorContainer;
  kernelNames: string[];
};

export interface TimingInfo extends BackendTimingInfo {
  wallMs: number;
}

/** @docalias Function */
export type ScopeFn<T extends TensorContainer> = () => T;

interface ScopeState {
  track: Tensor[];
  name: string;
  id: number;
}

interface RegisteredKernelInvocation<I extends NamedTensorMap> {
  kernelName: string;
  inputs: I;
  attrs?: NamedAttrMap;
}

interface CustomGradKernelInvocation<T extends Tensor|Tensor[],
                                               I extends NamedTensorMap> {
  forwardFunc: ForwardFunc<T>;
  backwardsFunc: (dy: T, saved: Tensor[]) => {
    [P in keyof I]: () => I[P]
  };
  inputs: I;
  attrs?: NamedAttrMap;
}

function isRegisteredKernelInvocation<T extends Tensor|Tensor[],
                                                I extends NamedTensorMap>(
    kernelInvocation: RegisteredKernelInvocation<I>|
    CustomGradKernelInvocation<T, I>):
    kernelInvocation is RegisteredKernelInvocation<I> {
  return (kernelInvocation as RegisteredKernelInvocation<I>).kernelName != null;
}

class EngineState {
  // Public since optimizers will use it.
  registeredVariables: NamedVariableMap = {};

  nextTapeNodeId = 0;
  numBytes = 0;
  numTensors = 0;
  numStringTensors = 0;
  numDataBuffers = 0;

  activeTape: TapeNode[];
  // Number of nested tf.grad() statements when computing higher-order
  // gradients. E.g. `1` for first-order gradients and `2` for second-order
  // gradients. Used to track if the tape should be removed after a backprop.
  gradientDepth = 0;
  // Number of nested kernel calls. When kernel depth is greater than 1, we turn
  // off the tape.
  kernelDepth = 0;

  // Keep Tensors that parallel the tapes.
  activeScope: ScopeState;
  scopeStack: ScopeState[] = [];
  /**
   * Keeps track of the number of data moves during a kernel execution. We
   * maintain a stack since kernels can call other kernels, recursively.
   */
  numDataMovesStack: number[] = [];
  nextScopeId = 0;

  tensorInfo = new WeakMap<DataId, {
    backend: KernelBackend,
    bytes: number,
    dtype: DataType,
    shape: number[],
    refCount: number
  }>();

  profiling = false;
  activeProfile: ProfileInfo = {
    newBytes: 0,
    newTensors: 0,
    peakBytes: 0,
    kernels: [],
    result: null,
    get kernelNames() {
      return Array.from(new Set(this.kernels.map(k => k.name)));
    }
  };

  dispose() {
    for (const variableName in this.registeredVariables) {
      this.registeredVariables[variableName].dispose();
    }
  }
}

export class Engine implements TensorTracker, DataMover {
  state: EngineState;
  backendName: string;
  registry: {[id: string]: KernelBackend} = {};
  registryFactory: {
    [id: string]: {
      factory: () => KernelBackend | Promise<KernelBackend>,
      priority: number
    }
  } = {};

  private profiler: Profiler;
  private backendInstance: KernelBackend;
  private pendingBackendInit: Promise<boolean>;
  private pendingBackendInitId = 0;

  constructor(public ENV: Environment) {
    this.state = new EngineState();
  }

  async ready(): Promise<void> {
    if (this.pendingBackendInit != null) {
      return this.pendingBackendInit.then(() => {});
    }
    if (this.backendInstance != null) {
      return;
    }
    const sortedBackends = this.getSortedBackends();

    for (let i = 0; i < sortedBackends.length; i++) {
      const backendName = sortedBackends[i];
      const success = await this.initializeBackend(backendName).success;
      if (success) {
        await this.setBackend(backendName);
        return;
      }
    }

    throw new Error(
        `Could not initialize any backends, all backend initializations ` +
        `failed.`);
  }

  get backend(): KernelBackend {
    if (this.pendingBackendInit != null) {
      throw new Error(
          `Backend '${this.backendName}' has not yet been initialized. Make ` +
          `sure to await tf.ready() or await tf.setBackend() before calling ` +
          `other methods`);
    }
    if (this.backendInstance == null) {
      const {name, asyncInit} = this.initializeBackendsAndReturnBest();
      if (asyncInit) {
        throw new Error(
            `The highest priority backend '${name}' has not yet been ` +
            `initialized. Make sure to await tf.ready() or ` +
            `await tf.setBackend() before calling other methods`);
      }
      this.setBackend(name);
    }
    return this.backendInstance;
  }

  backendNames(): string[] {
    return Object.keys(this.registryFactory);
  }

  findBackend(backendName: string): KernelBackend {
    if (!(backendName in this.registry)) {
      // If the backend hasn't been initialized but we have a registry entry for
      // it, initialize it and return it.
      if (backendName in this.registryFactory) {
        const {asyncInit} = this.initializeBackend(backendName);
        if (asyncInit) {
          // Backend is not ready yet.
          return null;
        }
      } else {
        return null;
      }
    }
    return this.registry[backendName];
  }

  findBackendFactory(backendName: string):
      () => KernelBackend | Promise<KernelBackend> {
    if (!(backendName in this.registryFactory)) {
      return null;
    }
    return this.registryFactory[backendName].factory;
  }

  registerBackend(
      backendName: string,
      factory: () => KernelBackend | Promise<KernelBackend>,
      priority = 1): boolean {
    if (backendName in this.registryFactory) {
      console.warn(
          `${backendName} backend was already registered. ` +
          `Reusing existing backend factory.`);
      return false;
    }
    this.registryFactory[backendName] = {factory, priority};
    return true;
  }

  async setBackend(backendName: string): Promise<boolean> {
    if (this.registryFactory[backendName] == null) {
      throw new Error(`Backend name '${backendName}' not found in registry`);
    }
    this.backendName = backendName;
    if (this.registry[backendName] == null) {
      this.backendInstance = null;
      const {success, asyncInit} = this.initializeBackend(backendName);
      const result = asyncInit ? await success : success;
      if (!result) {
        return false;
      }
    }
    this.backendInstance = this.registry[backendName];
    this.setupRegisteredKernels();
    // Reset the profiler.
    this.profiler = new Profiler(this.backendInstance);

    return true;
  }

  private setupRegisteredKernels(): void {
    const kernels = getKernelsForBackend(this.backendName);
    kernels.forEach(kernel => {
      if (kernel.setupFunc != null) {
        kernel.setupFunc(this.backendInstance);
      }
    });
  }

  private disposeRegisteredKernels(backendName: string): void {
    const kernels = getKernelsForBackend(backendName);
    kernels.forEach(kernel => {
      if (kernel.disposeFunc != null) {
        kernel.disposeFunc(this.registry[backendName]);
      }
    });
  }

  /**
   * Initializes a backend by looking up the backend name in the factory
   * registry and calling the factory method. Returns a boolean representing
   * whether the initialization of the backend suceeded. Throws an error if
   * there is no backend in the factory registry.
   */
  private initializeBackend(backendName: string):
      {success: boolean|Promise<boolean>, asyncInit: boolean} {
    const registryFactoryEntry = this.registryFactory[backendName];
    if (registryFactoryEntry == null) {
      throw new Error(
          `Cannot initialize backend ${backendName}, no registration found.`);
    }

    try {
      const backend = registryFactoryEntry.factory();
      /* Test if the factory returns a promise.
      Done in a more liberal way than
      previous 'Promise.resolve(backend)===backend'
      as we needed to account for custom Promise
      implementations (e.g. Angular) */
      if (backend && !(backend instanceof KernelBackend) &&
          typeof backend.then === 'function') {
        const promiseId = ++this.pendingBackendInitId;
        const success =
            backend
                .then(backendInstance => {
                  // Outdated promise. Another backend was set in the meantime.
                  if (promiseId < this.pendingBackendInitId) {
                    return false;
                  }
                  this.registry[backendName] = backendInstance;
                  this.pendingBackendInit = null;
                  return true;
                })
                .catch(err => {
                  // Outdated promise. Another backend was set in the meantime.
                  if (promiseId < this.pendingBackendInitId) {
                    return false;
                  }
                  this.pendingBackendInit = null;
                  console.warn(
                      `Initialization of backend ${backendName} failed`);
                  console.warn(err.stack || err.message);
                  return false;
                });
        this.pendingBackendInit = success;
        return {success, asyncInit: true};
      } else {
        this.registry[backendName] = backend as KernelBackend;
        return {success: true, asyncInit: false};
      }
    } catch (err) {
      console.warn(`Initialization of backend ${backendName} failed`);
      console.warn(err.stack || err.message);
      return {success: false, asyncInit: false};
    }
  }

  removeBackend(backendName: string): void {
    if (!(backendName in this.registryFactory)) {
      throw new Error(`${backendName} backend not found in registry`);
    }
    if (this.backendName === backendName && this.pendingBackendInit != null) {
      // There is a pending promise of the backend we want to remove. Make it
      // obsolete.
      this.pendingBackendInitId++;
    }

    if (backendName in this.registry) {
      this.disposeRegisteredKernels(backendName);
      this.registry[backendName].dispose();
      delete this.registry[backendName];
    }

    delete this.registryFactory[backendName];

    // Unset the backend if it is active.
    if (this.backendName === backendName) {
      this.pendingBackendInit = null;
      this.backendName = null;
      this.backendInstance = null;
    }
  }

  private getSortedBackends(): string[] {
    if (Object.keys(this.registryFactory).length === 0) {
      throw new Error('No backend found in registry.');
    }
    return Object.keys(this.registryFactory).sort((a: string, b: string) => {
      // Highest priority comes first.
      return this.registryFactory[b].priority -
          this.registryFactory[a].priority;
    });
  }

  private initializeBackendsAndReturnBest():
      {name: string, asyncInit: boolean} {
    const sortedBackends = this.getSortedBackends();

    for (let i = 0; i < sortedBackends.length; i++) {
      const backendName = sortedBackends[i];
      const {success, asyncInit} = this.initializeBackend(backendName);
      if (asyncInit || success) {
        return {name: backendName, asyncInit};
      }
    }
    throw new Error(
        `Could not initialize any backends, all backend initializations ` +
        `failed.`);
  }

  moveData(backend: KernelBackend, dataId: DataId) {
    const info = this.state.tensorInfo.get(dataId);
    const srcBackend = info.backend;
    const values = this.readSync(dataId);
    // Delete the tensor from the old backend and move it to the new
    // backend.
    srcBackend.disposeData(dataId);
    info.backend = backend;
    backend.move(dataId, values, info.shape, info.dtype);
    if (this.shouldCheckForMemLeaks()) {
      // Track the number of moves during a kernel execution to correctly
      // detect memory leaks.
      this.state.numDataMovesStack[this.state.numDataMovesStack.length - 1]++;
    }
  }

  tidy<T extends TensorContainer>(nameOrFn: string|ScopeFn<T>, fn?: ScopeFn<T>):
      T {
    let name: string = null;
    if (fn == null) {
      // Called with only 1 argument.
      if (typeof nameOrFn !== 'function') {
        throw new Error('Please provide a function to tidy()');
      }
      fn = nameOrFn;
    } else {
      // Called with 2 arguments.
      if (typeof nameOrFn !== 'string' && !(nameOrFn instanceof String)) {
        throw new Error(
            'When calling with two arguments, the first argument ' +
            'to tidy() must be a string');
      }
      if (typeof fn !== 'function') {
        throw new Error(
            'When calling with two arguments, the 2nd argument ' +
            'to tidy() must be a function');
      }
      name = nameOrFn as string;
      // TODO(nsthorat,smilkov): Do operation logging and performance
      // profiling.
    }
    let result: T;
    return this.scopedRun(
        () => this.startScope(name), () => this.endScope(result), () => {
          result = fn();
          if (result instanceof Promise) {
            console.error('Cannot return a Promise inside of tidy.');
          }
          return result;
        });
  }

  private scopedRun<T>(start: () => void, end: () => void, f: () => T): T {
    start();
    try {
      const res = f();
      end();
      return res;
    } catch (ex) {
      end();
      throw ex;
    }
  }

  private static nextTensorId = 0;
  private nextTensorId(): number {
    return Engine.nextTensorId++;
  }

  private static nextVariableId = 0;
  private nextVariableId(): number {
    return Engine.nextVariableId++;
  }

  /**
   * This method is called instead of the public-facing tensor.clone() when
   * saving a tensor for backwards pass. It makes sure to add the clone
   * operation to the tape regardless of being called inside a kernel
   * execution.
   */
  private clone(x: Tensor): Tensor {
    const y = this.makeTensorFromDataId(x.dataId, x.shape, x.dtype);
    const inputs = {x};
    const grad = (dy: Tensor) => ({
      x: () => {
        const dtype = 'float32';
        const gradInputs = {x: dy};
        const attrs = {dtype};

        return ENGINE.runKernel(
                   Cast, gradInputs as {} as NamedTensorMap,
                   // tslint:disable-next-line: no-unnecessary-type-assertion
                   attrs as {} as NamedAttrMap) as Tensor;
      }
    });
    const saved: Tensor[] = [];
    this.addTapeNode(this.state.activeScope.name, inputs, [y], grad, saved, {});
    return y;
  }

  /**
   * Execute a kernel with the given name and return the output tensor.
   *
   * @param kernelName The name of the kernel to execute.
   * @param inputs A map of input names to tensors.
   * @param attrs A map of attribute names to their values. An attribute is a
   *     primitive (non-tensor) input to the kernel.
   * @param inputsToSave A list of tensors, inputs to save for the backprop
   *     computation.
   * @param outputsToSave A list of booleans, specifying which output to save
   *     for the backprop computation. These are booleans since the output
   * tensors are not visible to the user.
   */
  runKernel<T extends Tensor|Tensor[]>(
      kernelName: string, inputs: NamedTensorMap, attrs?: NamedAttrMap): T {
    const hasKernel = getKernel(kernelName, this.backendName) != null;
    if (!hasKernel) {
      throw new Error(`Kernel '${kernelName}' not registered for backend '${
          this.backendName}'`);
    }
    return this.runKernelFunc({kernelName, inputs, attrs});
  }

  private shouldCheckForMemLeaks(): boolean {
    return this.ENV.getBool('IS_TEST');
  }

  private checkKernelForMemLeak(
      kernelName: string, numDataIdsBefore: number,
      outInfos: TensorInfo[]): void {
    const numDataIdsAfter = this.backend.numDataIds();

    // Count the number of data ids associated with the result of the kernel.
    let numOutputDataIds = 0;
    outInfos.forEach(info => {
      // Complex numbers allocate 3 data ids, one for 'real', one for
      // 'imaginary', and one for the container that holds the former two.
      numOutputDataIds += (info.dtype === 'complex64' ? 3 : 1);
    });

    // Account for the number of moves during kernel execution. A "data move"
    // can happen in the middle of a kernel execution, placing a new (key,value)
    // pair in the data storage. Since data moves have net zero effect (we
    // always remove the data from the old backend), we have to cancel them out
    // when detecting memory leaks.
    const numMoves =
        this.state.numDataMovesStack[this.state.numDataMovesStack.length - 1];
    const dataIdsLeaked =
        numDataIdsAfter - numDataIdsBefore - numOutputDataIds - numMoves;
    if (dataIdsLeaked > 0) {
      throw new Error(
          `Backend '${this.backendName}' has an internal memory leak ` +
          `(${dataIdsLeaked} data ids) after running '${kernelName}'`);
    }
  }

  /**
   * Internal helper method to execute a kernel Func
   *
   * Use `runKernel` to execute kernels from outside of engine.
   */
  private runKernelFunc<T extends Tensor|Tensor[], I extends NamedTensorMap>(
      kernelParams: RegisteredKernelInvocation<I>|
      CustomGradKernelInvocation<T, I>): T {
    let outputs: Tensor[];
    let saved: Tensor[] = [];
    const isTapeOn = this.isTapeOn();

    const startingBytecount = this.state.numBytes;
    const startingNumTensors = this.state.numTensors;

    if (this.shouldCheckForMemLeaks()) {
      this.state.numDataMovesStack.push(0);
    }

    let kernelFunc: () => Tensor[];
    if (this.backendName == null) {
      // backend has not been initialized yet (backend initialization is lazy
      // can be deferred until an op/ kernel is run).
      // The below getter has side effects that will try to initialize the
      // backend and set properties like this.backendName
      // tslint:disable-next-line: no-unused-expression
      this.backend;
    }
<<<<<<< HEAD
=======
    const kernel = getKernel(kernelName, this.backendName);
>>>>>>> 54c3f4db
    let out: TensorInfo|TensorInfo[];

    const kernelOrScopeName = isRegisteredKernelInvocation(kernelParams) ?
        kernelParams.kernelName :
        this.state.activeScope != null ? this.state.activeScope.name : '';

    // Create the kernelFunc from either a registered kernel OR passed in
    // forward/backward functions (used by custom grad). In this context a
    // kernelFunc wraps a kernel implementation with some bookkeeping.

    if (isRegisteredKernelInvocation(kernelParams)) {
      const {kernelName, inputs, attrs} = kernelParams;
      if (this.backendName == null) {
        // backend has not been initialized yet (backend initialization is lazy
        // can be deferred until an op/ kernel is run).
        // The below getter has side effects that will try to initialize the
        // backend and set properties like this.backendName
        // tslint:disable-next-line: no-unused-expression
        this.backend;
      }
      const kernel = getKernel(kernelName, this.backendName);
      util.assert(
          kernel != null,
          () => `Cannot find registered kernel '${kernelName}' for backend '${
              this.backendName}'`);

      kernelFunc = () => {
        const numDataIdsBefore = this.backend.numDataIds();
        out = kernel.kernelFunc({inputs, attrs, backend: this.backend});
        const outInfos = Array.isArray(out) ? out : [out];
        if (this.shouldCheckForMemLeaks()) {
          this.checkKernelForMemLeak(kernelName, numDataIdsBefore, outInfos);
        }

        const outTensors = outInfos.map((outInfo: TensorInfo|Tensor) => {
          // todo (yassogba) remove this option (Tensor) when node backend
          // methods have been modularized and they all return tensorInfo.
          // TensorInfos do not have a rank attribute.
          if ((outInfo as Tensor).rank != null) {
            return outInfo as Tensor;
          }
          const {dataId, shape, dtype} = outInfo as TensorInfo;
          return this.makeTensorFromDataId(dataId, shape, dtype);
        });

        // Save any required inputs and outputs.

        // Do not save unless we are recording to the tape. Otherwise it would
        // cause a mem leak since there would be no backprop for these tensors
        // (which would otherwise dispose them).
        if (isTapeOn) {
          const tensorsToSave =
              this.getTensorsForGradient(kernelName, inputs, outTensors);
          saved = this.saveTensorsForBackwardMode(tensorsToSave);
        }
        return outTensors;
      };
    } else {
      const {forwardFunc} = kernelParams;
      // Running a customGrad op.
      const saveFunc: GradSaveFunc = (tensors) => {
        // Do not save unless we are recording to the tape. Otherwise it would
        // cause a mem leak since we would never run backprop, which disposes
        // the kept tensors.
        if (!isTapeOn) {
          return;
        }
        saved = tensors.map(tensor => this.keep(this.clone(tensor)));
      };

      kernelFunc = () => {
        const numDataIdsBefore = this.backend.numDataIds();
        out = this.tidy(() => forwardFunc(this.backend, saveFunc));
        const outs = (Array.isArray(out) ? out : [out]) as Tensor[];
        if (this.shouldCheckForMemLeaks()) {
          // Scope name is used to print a more helpful error message if needed.
          this.checkKernelForMemLeak(kernelOrScopeName, numDataIdsBefore, outs);
        }
        return outs;
      };
    }

    //
    // Run the kernelFunc. Optionally profiling it.
    //
    const {inputs, attrs} = kernelParams;
    const backwardsFunc = isRegisteredKernelInvocation(kernelParams) ?
        null :
        kernelParams.backwardsFunc;

    let kernelProfile: KernelProfile;
    this.scopedRun(
        // Stop recording to a tape when running a kernel.
        () => this.state.kernelDepth++, () => this.state.kernelDepth--, () => {
          if (!this.ENV.getBool('DEBUG') && !this.state.profiling) {
            outputs = kernelFunc();
          } else {
            kernelProfile = this.profiler.profileKernel(
                kernelOrScopeName, inputs, () => kernelFunc());
            if (this.ENV.getBool('DEBUG')) {
              this.profiler.logKernelProfile(kernelProfile);
            }
            outputs = kernelProfile.outputs;
          }
        });

    if (isTapeOn) {
      this.addTapeNode(
          kernelOrScopeName, inputs, outputs, backwardsFunc, saved, attrs);
    }

    if (this.state.profiling) {
      this.state.activeProfile.kernels.push({
        name: kernelOrScopeName,
        bytesAdded: this.state.numBytes - startingBytecount,
        totalBytesSnapshot: this.state.numBytes,
        tensorsAdded: this.state.numTensors - startingNumTensors,
        totalTensorsSnapshot: this.state.numTensors,
        inputShapes: Object.keys(inputs).map(
            key => inputs[key] != null ? inputs[key].shape : null),
        outputShapes: outputs.map(item => item.shape),
        kernelTimeMs: kernelProfile.timeMs,
        extraInfo: kernelProfile.extraInfo
      });
    }
    return (Array.isArray(out) ? outputs : outputs[0]) as T;
  }

  /**
   * Saves tensors used in forward mode for use in backward mode.
   *
   * @param tensors the list of tensors to save.
   */
  private saveTensorsForBackwardMode(tensors: Tensor[]): Tensor[] {
    const saved = tensors.map(tensor => this.keep(this.clone(tensor)));
    return saved;
  }

  /**
   * Returns a list of tensors to save for a given gradient calculation.
   *
   * @param kernelName name of kernel to look up gradient for.
   * @param inputs a map of input tensors.
   * @param outputs an array of output tensors from forward mode of kernel.
   */
  private getTensorsForGradient(
      kernelName: string, inputs: NamedTensorMap,
      outputs: Tensor[]): Tensor[]|null {
    const gradConfig = getGradient(kernelName);
    if (gradConfig != null) {
      const inputsToSave: string[] = gradConfig.inputsToSave || [];
      const outputsToSave: boolean[] = gradConfig.outputsToSave || [];

      // If saveAllInputs is true, all inputs will be saved. Otherwise, inputs
      // specified in inputsToSave will be saved.
      let inputTensorsToSave: Tensor[];
      if (gradConfig.saveAllInputs) {
        util.assert(
            Array.isArray(inputs),
            () => 'saveAllInputs is true, expected inputs to be an array.');

        inputTensorsToSave = Object.keys(inputs).map((key) => inputs[key]);
      } else {
        inputTensorsToSave = inputsToSave.map((inputName) => inputs[inputName]);
      }

      const outputTensorsToSave: Tensor[] =
          outputs.filter((_, i) => outputsToSave[i]);

      return inputTensorsToSave.concat(outputTensorsToSave);
    }
    // We return an empty list rather than throw an error because the kernel we
    // are looking up may not actually be relevant to backproping through the
    // overall function
    //
    // See 'does not error if irrelevant (pruned) ops are missing grads' test
    // in gradients_test.ts for an example.
    return [];
  }

  /**
   * Internal method used by public APIs for tensor creation. Makes a new
   * tensor with the provided shape, dtype and values. It always
   * creates a new data id and writes the values to the underlying backend.
   */
  makeTensor(
      values: DataValues, shape: number[], dtype: DataType,
      backend?: KernelBackend): Tensor {
    if (values == null) {
      throw new Error('Values passed to engine.makeTensor() are null');
    }
    dtype = dtype || 'float32';
    backend = backend || this.backend;
    let backendVals = values as BackendValues;
    if (dtype === 'string' && util.isString(values[0])) {
      backendVals = (values as string[]).map(d => util.encodeString(d));
    }
    const dataId = backend.write(backendVals, shape, dtype);
    const t = new Tensor(shape, dtype, dataId, this.nextTensorId());
    this.incRef(t, backend);

    // Count bytes for string tensors.
    if (dtype === 'string') {
      const info = this.state.tensorInfo.get(dataId);
      const newBytes = bytesFromStringArray(backendVals as Uint8Array[]);
      this.state.numBytes += newBytes - info.bytes;
      info.bytes = newBytes;
    }
    return t;
  }

  /**
   * Internal method used by backends. Makes a new tensor
   * that is a wrapper around an existing data id. It doesn't create
   * a new data id, only increments the ref count used in memory tracking.
   */
  makeTensorFromDataId(
      dataId: DataId, shape: number[], dtype: DataType,
      backend?: KernelBackend): Tensor {
    dtype = dtype || 'float32';
    const t = new Tensor(shape, dtype, dataId, this.nextTensorId());
    this.incRef(t, backend);
    return t;
  }

  makeVariable(
      initialValue: Tensor, trainable = true, name?: string,
      dtype?: DataType): Variable {
    name = name || this.nextVariableId().toString();
    if (dtype != null && dtype !== initialValue.dtype) {
      initialValue = initialValue.cast(dtype);
    }
    const v = new Variable(initialValue, trainable, name, this.nextTensorId());
    if (this.state.registeredVariables[v.name] != null) {
      throw new Error(`Variable with name ${v.name} was already registered`);
    }
    this.state.registeredVariables[v.name] = v;
    this.incRef(v, this.backend);
    return v;
  }

  incRef(a: Tensor, backend: KernelBackend): void {
    const refCount = this.state.tensorInfo.has(a.dataId) ?
        this.state.tensorInfo.get(a.dataId).refCount :
        0;
    this.state.numTensors++;
    if (a.dtype === 'string') {
      this.state.numStringTensors++;
    }
    if (refCount === 0) {
      this.state.numDataBuffers++;

      // Bytes for complex numbers are counted by their components. Bytes for
      // string tensors are counted when writing values.
      let bytes = 0;
      if (a.dtype !== 'complex64' && a.dtype !== 'string') {
        bytes = a.size * util.bytesPerElement(a.dtype);
      }
      this.state.tensorInfo.set(a.dataId, {
        backend: backend || this.backend,
        dtype: a.dtype,
        shape: a.shape,
        bytes,
        refCount: 0
      });
      this.state.numBytes += bytes;
    }

    this.state.tensorInfo.get(a.dataId).refCount++;

    if (!(a instanceof Variable)) {
      this.track(a);
    }
  }

  disposeTensor(a: Tensor): void {
    if (!this.state.tensorInfo.has(a.dataId)) {
      return;
    }

    this.state.numTensors--;
    if (a.dtype === 'string') {
      this.state.numStringTensors--;
    }
    const info = this.state.tensorInfo.get(a.dataId);
    const refCount = info.refCount;

    if (refCount <= 1) {
      // Don't count bytes for complex numbers as they are counted by their
      // components.
      if (a.dtype !== 'complex64') {
        this.state.numBytes -= info.bytes;
      }
      this.state.numDataBuffers--;

      info.backend.disposeData(a.dataId);
      this.state.tensorInfo.delete(a.dataId);
    } else {
      this.state.tensorInfo.get(a.dataId).refCount--;
    }
    // TODO(nsthorat): Construct an error and save the stack trace for
    // debugging when in debug mode. Creating a stack trace is too expensive
    // to do unconditionally.
  }

  disposeVariables(): void {
    for (const varName in this.state.registeredVariables) {
      const v = this.state.registeredVariables[varName];
      this.disposeVariable(v);
    }
  }

  disposeVariable(v: Variable): void {
    this.disposeTensor(v);
    if (this.state.registeredVariables[v.name] != null) {
      delete this.state.registeredVariables[v.name];
    }
  }

  memory(): MemoryInfo {
    const info = this.backend.memory() as MemoryInfo;
    info.numTensors = this.state.numTensors;
    info.numDataBuffers = this.state.numDataBuffers;
    info.numBytes = this.state.numBytes;
    if (this.state.numStringTensors > 0) {
      info.unreliable = true;
      if (info.reasons == null) {
        info.reasons = [];
      }
      info.reasons.push(
          'Memory usage by string tensors is approximate ' +
          '(2 bytes per character)');
    }
    return info;
  }

  async profile(query: () => (TensorContainer | Promise<TensorContainer>)):
      Promise<ProfileInfo> {
    this.state.profiling = true;

    const startBytes = this.state.numBytes;
    const startNumTensors = this.state.numTensors;

    this.state.activeProfile.kernels = [];
    this.state.activeProfile.result = await query();

    this.state.profiling = false;

    this.state.activeProfile.peakBytes = Math.max(
        ...this.state.activeProfile.kernels.map(d => d.totalBytesSnapshot));
    this.state.activeProfile.newBytes = this.state.numBytes - startBytes;
    this.state.activeProfile.newTensors =
        this.state.numTensors - startNumTensors;
    for (const kernel of this.state.activeProfile.kernels) {
      kernel.kernelTimeMs = await kernel.kernelTimeMs;
      kernel.extraInfo = await kernel.extraInfo;
    }
    return this.state.activeProfile;
  }

  isTapeOn(): boolean {
    return this.state.gradientDepth > 0 && this.state.kernelDepth === 0;
  }

  private addTapeNode(
      kernelName: string, inputs: NamedTensorMap, outputs: Tensor[],
      gradientsFunc: GradFunc, saved: Tensor[], attrs: NamedAttrMap): void {
    const tapeNode: TapeNode =
        {id: this.state.nextTapeNodeId++, kernelName, inputs, outputs, saved};

    const gradConfig = getGradient(kernelName);
    if (gradConfig != null) {
      gradientsFunc = gradConfig.gradFunc;
    }
    if (gradientsFunc != null) {
      tapeNode.gradient = (dys: Tensor[]) => {
        // TODO(smilkov): To optimize back-prop, pass dys that are not used in
        // the backprop graph to the user as null instead of zeros
        dys = dys.map((dy, i) => {
          if (dy == null) {
            const output = outputs[i];
            const vals = util.makeZerosTypedArray(output.size, output.dtype);
            return this.makeTensor(vals, output.shape, output.dtype);
          }
          return dy;
        });
        // Grad functions of ops with single outputs expect a dy, while ops
        // with multiple outputs expect dys (array of dy).
        return gradientsFunc(dys.length > 1 ? dys : dys[0], saved, attrs);
      };
    }
    this.state.activeTape.push(tapeNode);
  }

  keep<T extends Tensor>(result: T): T {
    result.kept = true;
    return result;
  }

  private startTape() {
    if (this.state.gradientDepth === 0) {
      this.state.activeTape = [];
    }
    this.state.gradientDepth++;
  }

  private endTape() {
    this.state.gradientDepth--;
  }

  /**
   * Start a scope. Use this with endScope() to achieve the same functionality
   * as scope() without the need for a function closure.
   */
  startScope(name?: string) {
    const scopeInfo: ScopeState = {
      track: [],
      name: 'unnamed scope',
      id: this.state.nextScopeId++
    };
    if (name) {
      scopeInfo.name = name;
    }
    this.state.scopeStack.push(scopeInfo);
    this.state.activeScope = scopeInfo;
  }

  /**
   * End a scope. Use this with startScope() to achieve the same functionality
   * as scope() without the need for a function closure.
   */
  endScope(result?: TensorContainer) {
    const tensorsToTrackInParent = getTensorsInContainer(result);
    const tensorsToTrackInParentSet =
        new Set(tensorsToTrackInParent.map(t => t.id));

    // Dispose the arrays tracked in this scope.
    for (let i = 0; i < this.state.activeScope.track.length; i++) {
      const tensor = this.state.activeScope.track[i];
      if (!tensor.kept && !tensorsToTrackInParentSet.has(tensor.id)) {
        tensor.dispose();
      }
    }

    const oldScope = this.state.scopeStack.pop();
    this.state.activeScope = this.state.scopeStack.length === 0 ?
        null :
        this.state.scopeStack[this.state.scopeStack.length - 1];

    // Track the current result in the parent scope.
    tensorsToTrackInParent.forEach(tensor => {
      // Only track the tensor if was allocated in the inner scope and is not
      // globally kept.
      if (!tensor.kept && tensor.scopeId === oldScope.id) {
        this.track(tensor);
      }
    });
  }

  /**
   * Returns gradients of `f` with respect to each of the `xs`. The gradients
   * returned are of the same length as `xs`, but some might be null if `f`
   * was not a function of that `x`. It also takes optional dy to multiply the
   * gradient, which defaults to `1`.
   */
  gradients<T extends Tensor>(
      f: () => T, xs: Tensor[], dy?: T,
      allowNoGradients = false): {value: T, grads: Tensor[]} {
    util.assert(
        xs.length > 0, () => 'gradients() received an empty list of xs.');
    if (dy != null && dy.dtype !== 'float32') {
      throw new Error(`dy must have 'float32' dtype, but has '${dy.dtype}'`);
    }

    const y = this.scopedRun(
        () => this.startTape(), () => this.endTape(),
        () => this.tidy('forward', f));

    util.assert(
        y instanceof Tensor,
        () => 'The result y returned by f() must be a tensor.');
    // Filter out the nodes that don't connect x => y.
    const filteredTape = getFilteredNodesXToY(this.state.activeTape, xs, y);
    if (!allowNoGradients && filteredTape.length === 0 && xs.length > 0) {
      throw new Error(
          'Cannot compute gradient of y=f(x) with respect to x. Make sure ' +
          'that the f you passed encloses all operations that lead from x ' +
          'to y.');
    }

    return this.tidy('backward', () => {
      const accumulatedGradientMap: {[tensorId: number]: Tensor} = {};
      accumulatedGradientMap[y.id] = (dy == null) ? ones(y.shape) : dy;

      // Backprop gradients through the filtered nodes.
      backpropagateGradients(
          accumulatedGradientMap, filteredTape,
          // Pass the tidy function to avoid circular dep with `tape.ts`.
          f => this.tidy(f as ScopeFn<Tensor>),
          // Pass an add function to avoide a circular dep with `tape.ts`.
          add);
      const grads = xs.map(x => accumulatedGradientMap[x.id]);

      if (this.state.gradientDepth === 0) {
        // This means that we are not computing higher-order gradients
        // and can clean up the tape.
        this.state.activeTape.forEach(node => {
          for (const tensor of node.saved) {
            tensor.dispose();
          }
        });
        this.state.activeTape = null;
      }
      return {value: y, grads};
    });
  }

  customGrad<T extends Tensor>(f: CustomGradientFunc<T>):
      (...args: Array<Tensor|GradSaveFunc>) => T {
    util.assert(
        util.isFunction(f),
        () => 'The f passed in customGrad(f) must be a function.');
    return (...inputs: Tensor[]): T => {
      util.assert(
          inputs.every(t => t instanceof Tensor),
          () => 'The args passed in customGrad(f)(x1, x2,...) must all be ' +
              'tensors');

      let res: {
        value: T,
        gradFunc: (dy: T, saved: Tensor[]) => Tensor | Tensor[],
      };
      const inputMap: NamedTensorMap = {};
      inputs.forEach((input, i) => {
        inputMap[i] = input;
      });

      const forwardFunc: ForwardFunc<T> = (_, save) => {
        res = f(...[...inputs, save]);
        util.assert(
            res.value instanceof Tensor,
            () => 'The function f passed in customGrad(f) must return an ' +
                'object where `obj.value` is a tensor');
        util.assert(
            util.isFunction(res.gradFunc),
            () => 'The function f passed in customGrad(f) must return an ' +
                'object where `obj.gradFunc` is a function.');
        return res.value;
      };

      const backwardsFunc = (dy: T, saved: Tensor[]) => {
        const gradRes = res.gradFunc(dy, saved);
        const grads: Tensor[] = Array.isArray(gradRes) ? gradRes : [gradRes];
        util.assert(
            grads.length === inputs.length,
            () => 'The function f passed in customGrad(f) must return an ' +
                'object where `obj.gradFunc` is a function that returns ' +
                'the same number of tensors as inputs passed to f(...).');
        util.assert(
            grads.every(t => t instanceof Tensor),
            () => 'The function f passed in customGrad(f) must return an ' +
                'object where `obj.gradFunc` is a function that returns ' +
                'a list of only tensors.');
        const gradMap: {[key: string]: () => Tensor} = {};
        grads.forEach((grad, i) => {
          gradMap[i] = () => grad;
        });
        return gradMap;
      };

      return this.runKernelFunc({
        forwardFunc,
        backwardsFunc,
        inputs: inputMap,
      });
    };
  }

  readSync(dataId: DataId): BackendValues {
    // Route the read to the correct backend.
    const info = this.state.tensorInfo.get(dataId);
    return info.backend.readSync(dataId);
  }
  read(dataId: DataId): Promise<BackendValues> {
    // Route the read to the correct backend.
    const info = this.state.tensorInfo.get(dataId);
    return info.backend.read(dataId);
  }

  async time(query: () => void): Promise<TimingInfo> {
    const start = now();
    const timingInfo = await this.backend.time(query) as TimingInfo;
    timingInfo.wallMs = now() - start;
    return timingInfo;
  }

  /**
   * Tracks a Tensor in the current scope to be automatically cleaned up
   * when the current scope ends, and returns the value.
   *
   * @param result The Tensor to track in the current scope.
   */
  private track<T extends Tensor>(result: T): T {
    if (this.state.activeScope != null) {
      result.scopeId = this.state.activeScope.id;
      this.state.activeScope.track.push(result);
    }

    return result;
  }

  get registeredVariables(): NamedVariableMap {
    return this.state.registeredVariables;
  }

  /**
   * Resets the engine state. Removes all backends but does not remove
   * registered backend factories.
   */
  reset(): void {
    // Make any pending promise obsolete.
    this.pendingBackendInitId++;

    this.state.dispose();
    this.ENV.reset();
    this.state = new EngineState();

    for (const backendName in this.registry) {
      this.disposeRegisteredKernels(backendName);
      this.registry[backendName].dispose();
      delete this.registry[backendName];
    }
    this.backendName = null;
    this.backendInstance = null;
    this.pendingBackendInit = null;
  }
}

function ones(shape: number[]): Tensor {
  const values = makeOnesTypedArray(sizeFromShape(shape), 'float32');
  return ENGINE.makeTensor(values, shape, 'float32');
}

export function getOrMakeEngine(): Engine {
  const ns = getGlobalNamespace() as {} as {_tfengine: Engine};
  if (ns._tfengine == null) {
    const environment = new Environment(ns);
    ns._tfengine = new Engine(environment);
  }
  setEnvironmentGlobal(ns._tfengine.ENV);

  // Tell the current tensor interface that the global engine is responsible
  // for tracking.
  setTensorTracker(() => ns._tfengine);
  return ns._tfengine;
}

export const ENGINE = getOrMakeEngine();

/**
 * A implementation of the add op for use within engine and tape.
 *
 * This allows us to avoid a circular dependency between add.ts and engine.
 * It is exported to be available in tape tests.
 */
export function add(a: Tensor, b: Tensor): Tensor {
  // We duplicate Add here to avoid a circular dependency with add.ts.
  const inputs = {a, b};
  return ENGINE.runKernel(Add, inputs as {} as NamedTensorMap);
}<|MERGE_RESOLUTION|>--- conflicted
+++ resolved
@@ -603,10 +603,7 @@
       // tslint:disable-next-line: no-unused-expression
       this.backend;
     }
-<<<<<<< HEAD
-=======
     const kernel = getKernel(kernelName, this.backendName);
->>>>>>> 54c3f4db
     let out: TensorInfo|TensorInfo[];
 
     const kernelOrScopeName = isRegisteredKernelInvocation(kernelParams) ?
